--- conflicted
+++ resolved
@@ -69,11 +69,7 @@
         cosmwasm_std::WasmQuery::Smart {
             contract_addr: _,
             msg,
-<<<<<<< HEAD
-        } => match from_binary::<cw721_base::msg::QueryMsg<Empty>>(msg).unwrap() {
-=======
         } => match from_json::<cw721_base::msg::QueryMsg<Empty>>(&msg).unwrap() {
->>>>>>> 2b061cc2
             QueryMsg::Ownership {} => QuerierResult::Ok(ContractResult::Ok(
                 to_json_binary(&Ownership::<Addr> {
                     owner: Some(Addr::unchecked(OWNER)),
@@ -126,11 +122,7 @@
         cosmwasm_std::WasmQuery::Smart {
             contract_addr: _,
             msg,
-<<<<<<< HEAD
-        } => match from_binary::<cw721_base::msg::QueryMsg<Empty>>(msg).unwrap() {
-=======
         } => match from_json::<cw721_base::msg::QueryMsg<Empty>>(&msg).unwrap() {
->>>>>>> 2b061cc2
             // unwrap using latest (not old) cw721-base, since it is backwards compatible
             cw721_base::msg::QueryMsg::Minter {} => QuerierResult::Ok(ContractResult::Ok(
                 to_json_binary(
